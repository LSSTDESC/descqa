--- conflicted
+++ resolved
@@ -29,28 +29,14 @@
     """
 
     def __init__(self, fn=None):
-<<<<<<< HEAD
         self.type_ext   = 'sag'
-=======
-        self.type_ext   = 'hdf5'
         self.box_size   = 100.0
->>>>>>> b9594f38
         self.filters    = { 'zlo':          True,
                             'zhi':          True
                           }
         self.quantities = { 'redshift'    : self._get_stored_property,
                             'M_star_disk' : self._get_stored_property,
                             'M_star_bulge': self._get_stored_property,
-<<<<<<< HEAD
-                            'X'           : self._get_stored_property,
-                            'Y'           : self._get_stored_property,
-                            'Z'           : self._get_stored_property,
-                            'stellar_mass': self._get_derived_property,
-                            'positionX'   : self._get_derived_property,
-                            'positionY'   : self._get_derived_property,
-                            'positionZ'   : self._get_derived_property,
-                            'velocityZ'   : self._get_derived_property,
-=======
                             'Halo/M200c'  : self._get_stored_property,
                             'X'           : self._get_stored_property,
                             'Y'           : self._get_stored_property,
@@ -60,8 +46,11 @@
                             'Vz'          : self._get_stored_property,
                             'Galaxy_Type' : self._get_stored_property,
                             'SFR'         : self._get_stored_property,
+                            'positionX'   : self._get_derived_property,
+                            'positionY'   : self._get_derived_property,
+                            'positionZ'   : self._get_derived_property,
+                            'velocityZ'   : self._get_derived_property,
                             'stellar_mass': self._get_derived_property
->>>>>>> b9594f38
                           }
 
         self.derived    = { 'stellar_mass' : ('M_star_disk', 'M_star_bulge', self._add),
@@ -132,20 +121,8 @@
         """
         Routine that returns element-wise addition of two arrays.
         """
-<<<<<<< HEAD
-        x = sum(propList)
-        return x
-=======
         return sum(propList)
     
-    def _multiply(self, propList, scalar):
-        """
-        Routine that returns the input array multiplied by a scalar factor.
-        """
-        return propList * scalar
-
->>>>>>> b9594f38
-
     class SAGcollection():
         """
         A collection of SAGdata objects of SAG. It assumes the outputs are ordered in
