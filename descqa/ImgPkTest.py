from __future__ import unicode_literals, absolute_import, division
import os
import numpy as np
from scipy import fftpack
import astropy.table
from .base import BaseValidationTest, TestResult
from .plotting import plt

__all__ = ['ImgPkTest']


class ImgPkTest(BaseValidationTest):
    """
    Validation test that computes the power spectrum
    of a given raft image

    Args:
    -----
    input_path: (str) Directory where the raw e-images live.
    val_label: (str) Label of the horizontal axis for the validation plots.
    raft: (str) Raft number to analyze (e.g.: '01','10','22', etc).
    """

    def __init__(self, input_path, val_label, raft, **kwargs):
        # pylint: disable=W0231
        self.input_path = input_path
        self.validation_data = astropy.table.Table.read(self.input_path)
        self.label = val_label
        self.raft = raft

    def post_process_plot(self, ax):
        ax.plot(self.validation_data['k'], self.validation_data['Pk'], label=self.label)
        ax.legend()

    def run_on_single_catalog(self, catalog_instance, catalog_name, output_dir):
        # The catalog instance is a focal plane
        test_raft = catalog_instance.focal_plane.rafts[self.raft]
        rebinning = list(test_raft.sensors.values())[0].rebinning
        if len(test_raft.sensors) != 9:
            return TestResult(skipped=True, summary='Raft is not complete')
        xdim, ydim = list(test_raft.sensors.values())[0].get_data().shape
<<<<<<< HEAD
        total_data = np.zeros((xdim*3,ydim*3))
        
        # Assemble the 3 x 3 raft's image
        # TODO: Need to use LSST's software to handle the gaps properly
        total_data = [test_raft.sensors['S%d%d'%(i, j)].get_data() for i in range (3) for j in range(3)]
        total_data = np.moveaxis(np.array(total_data), [0, 1], [2, 3])
        # FFT of the density contrast
        F1 = fftpack.fft2((total_data/np.mean(total_data)-1))
        F2 = fftpack.fftshift( F1 )
        psd2D = np.abs( F2 )**2 # 2D power
        pix_scale = 0.2/60*rebinning #pixel scale in arcmin 
        kx = 1 / pix_scale*np.arange(-F2.shape[0] // 2,F2.shape[0] // 2, dtype=np.float) / F2.shape[0]
        ky = 1 / pix_scale*np.arange(-F2.shape[1] // 2,F2.shape[1] // 2, dtype=np.float) / F2.shape[1]
        kxx, kyy = np.meshgrid(kx,ky)
        rad = np.sqrt(kxx**2+kyy**2)
        bins = 1./pix_scale*np.arange(0,F2.shape[0]/2)*1./F2.shape[0]
        bin_space = bins[1]-bins[0]
=======
        total_data = np.zeros((xdim * 3, ydim * 3))
        # Assemble the 3 x 3 raft's image: Need to use LSST's software to
        # handle the gaps properly
        for i in range(0, 3):
            for j in range(0, 3):
                total_data[xdim * i:xdim * (i + 1), ydim * j:ydim * (j + 1)] = test_raft.sensors['S%d%d' %
                                                                                                 (i, j)].get_data()

        # FFT of the density contrast
        F1 = fftpack.fft2((total_data / np.mean(total_data) - 1))
        F2 = fftpack.fftshift(F1)
        psd2D = np.abs(F2)**2  # 2D power
        pix_scale = 0.2 / 60 * rebinning  #pixel scale in arcmin
        kx = 1. / pix_scale * np.arange(-F2.shape[0] / 2, F2.shape[0] / 2) * 1. / F2.shape[0]
        ky = 1. / pix_scale * np.arange(-F2.shape[1] / 2, F2.shape[1] / 2) * 1. / F2.shape[1]
        kxx, kyy = np.meshgrid(kx, ky)
        rad = np.sqrt(kxx**2 + kyy**2)
        bins = 1. / pix_scale * np.arange(0, F2.shape[0] / 2) * 1. / F2.shape[0]
        bin_space = bins[1] - bins[0]
>>>>>>> 060c5a59
        ps1d = np.zeros(len(bins))
        for i, b in enumerate(bins):
            ps1d[i] = np.mean(
                psd2D.T[(rad > b - 0.5 * bin_space) & (rad < b + 0.5 * bin_space)]) / (F2.shape[0] * F2.shape[1])
        bins = bins / (2 * np.pi)
        fig, ax = plt.subplots(2, 1)
        for i in range(9):
            image = list(test_raft.sensors.values())[i].get_data()
            key = list(test_raft.sensors.keys())[i]
            ax[0].hist(image.flatten(), histtype='step', range=(200, 2000), bins=200, label=key)
        ax[0].set_xlabel('Background level [ADU]')
        ax[0].set_ylabel('Number of pixels')
        ax[0].legend(loc='best')
        ax[1].plot(bins, ps1d, label=self.raft)
        ax[1].set_xlabel('k [arcmin$^{-1}$]')
        ax[1].set_ylabel('P(k)')
        ax[1].set_xscale('log')
        ax[1].set_yscale('log')
        ax[1].set_ylim(1, 1000)
        self.post_process_plot(ax[1])
        fig.savefig(os.path.join(output_dir, 'plot.png'))
<<<<<<< HEAD
        plt.close(fig)
        score=0
=======
        score = 0
>>>>>>> 060c5a59
        # Check if the k binning/rebinning is the same before checking chi-sq
        if all(bins == self.validation_data['k']):
            score = np.sum((ps1d / self.validation_data['Pk'] - 1)**2)
        # Check criteria to pass or fail (images in the edges of the focal plane
        # will have way more power than the ones in the center if they are not
        # flattened
        return TestResult(score=score, inspect_only=True)<|MERGE_RESOLUTION|>--- conflicted
+++ resolved
@@ -39,7 +39,6 @@
         if len(test_raft.sensors) != 9:
             return TestResult(skipped=True, summary='Raft is not complete')
         xdim, ydim = list(test_raft.sensors.values())[0].get_data().shape
-<<<<<<< HEAD
         total_data = np.zeros((xdim*3,ydim*3))
         
         # Assemble the 3 x 3 raft's image
@@ -51,33 +50,12 @@
         F2 = fftpack.fftshift( F1 )
         psd2D = np.abs( F2 )**2 # 2D power
         pix_scale = 0.2/60*rebinning #pixel scale in arcmin 
-        kx = 1 / pix_scale*np.arange(-F2.shape[0] // 2,F2.shape[0] // 2, dtype=np.float) / F2.shape[0]
-        ky = 1 / pix_scale*np.arange(-F2.shape[1] // 2,F2.shape[1] // 2, dtype=np.float) / F2.shape[1]
+        kx = 1 / pix_scale*np.arange(-F2.shape[0] // 2, F2.shape[0] // 2, dtype=np.float) / F2.shape[0]
+        ky = 1 / pix_scale*np.arange(-F2.shape[1] // 2, F2.shape[1] // 2, dtype=np.float) / F2.shape[1]
         kxx, kyy = np.meshgrid(kx,ky)
         rad = np.sqrt(kxx**2+kyy**2)
-        bins = 1./pix_scale*np.arange(0,F2.shape[0]/2)*1./F2.shape[0]
+        bins = 1 / pix_scale*np.arange(0, F2.shape[0] // 2, dtype=np.float) / F2.shape[0]
         bin_space = bins[1]-bins[0]
-=======
-        total_data = np.zeros((xdim * 3, ydim * 3))
-        # Assemble the 3 x 3 raft's image: Need to use LSST's software to
-        # handle the gaps properly
-        for i in range(0, 3):
-            for j in range(0, 3):
-                total_data[xdim * i:xdim * (i + 1), ydim * j:ydim * (j + 1)] = test_raft.sensors['S%d%d' %
-                                                                                                 (i, j)].get_data()
-
-        # FFT of the density contrast
-        F1 = fftpack.fft2((total_data / np.mean(total_data) - 1))
-        F2 = fftpack.fftshift(F1)
-        psd2D = np.abs(F2)**2  # 2D power
-        pix_scale = 0.2 / 60 * rebinning  #pixel scale in arcmin
-        kx = 1. / pix_scale * np.arange(-F2.shape[0] / 2, F2.shape[0] / 2) * 1. / F2.shape[0]
-        ky = 1. / pix_scale * np.arange(-F2.shape[1] / 2, F2.shape[1] / 2) * 1. / F2.shape[1]
-        kxx, kyy = np.meshgrid(kx, ky)
-        rad = np.sqrt(kxx**2 + kyy**2)
-        bins = 1. / pix_scale * np.arange(0, F2.shape[0] / 2) * 1. / F2.shape[0]
-        bin_space = bins[1] - bins[0]
->>>>>>> 060c5a59
         ps1d = np.zeros(len(bins))
         for i, b in enumerate(bins):
             ps1d[i] = np.mean(
@@ -99,16 +77,12 @@
         ax[1].set_ylim(1, 1000)
         self.post_process_plot(ax[1])
         fig.savefig(os.path.join(output_dir, 'plot.png'))
-<<<<<<< HEAD
         plt.close(fig)
         score=0
-=======
-        score = 0
->>>>>>> 060c5a59
         # Check if the k binning/rebinning is the same before checking chi-sq
         if all(bins == self.validation_data['k']):
             score = np.sum((ps1d / self.validation_data['Pk'] - 1)**2)
         # Check criteria to pass or fail (images in the edges of the focal plane
         # will have way more power than the ones in the center if they are not
         # flattened
-        return TestResult(score=score, inspect_only=True)+        return TestResult(score=score, inspect_only=True)
