from __future__ import unicode_literals, absolute_import, division
import os
import sqlite3
import numpy as np
from .base import BaseValidationTest, TestResult
from .plotting import plt

__all__ = ['QuickBkgTest']


def compute_bkg(image):
    """
    Routine to give an estimate of the mean, median and std
    of the background level from  a given image

    Args:
    -----
    image : np.array

    Returns:
    --------
    mean_bkg : Mean background level
    median_bkg : Median background level
    bkg_noise: Background noise level
    """
    image = image.flatten()
<<<<<<< HEAD
    q_low, q_high = np.percentile(image, [5, 95]) # This is kind of arbitrary but it works fine
    image = image[(image > q_low) & (image < q_high)] 
    return np.mean(image), np.median(image), np.std(image)
=======
    q95 = np.percentile(image, 95)  # This is kind of arbitrary but it works fine
    q5 = np.percentile(image, 5)  # Same as above -> can be substituted by 10 and 90
    mask = (image > q5) & (image < q95)
    median_bkg = np.median(image[mask])
    mean_bkg = np.mean(image[mask])
    bkg_noise = np.std(image[mask])
    return mean_bkg, median_bkg, bkg_noise
>>>>>>> 060c5a59


def get_predicted_bkg(visit, validation_dataset, db_file, band):
    if validation_dataset.lower() == 'opsim':
        return get_opsim_bkg(visit, db_file, band)
    # TODO add imSim option
    #if validation_dataset == 'imSim':
    #    return get_imsim_bkg(visit,band)


def compute_sky_counts(mag, band, nsnap):
    # Data from https://github.com/lsst-pst/syseng_throughputs/blob/master/plots/table2
    if band == 'u':
        mag0 = 22.95
        counts0 = 50.2
    if band == 'g':
        mag0 = 22.24
        counts0 = 384.6
    if band == 'r':
        mag0 = 21.20
        counts0 = 796.2
    if band == 'i':
        mag0 = 20.47
        counts0 = 1108.1
    if band == 'z':
        mag0 = 19.60
        counts0 = 1687.9
    if band == 'y':
        mag0 = 18.63
        counts0 = 2140.8
    return nsnap * counts0 * 10**(-0.4 * (mag - mag0))


def get_airmass_raw_seeing(visit, db_file):
    conn = sqlite3.connect(db_file)
    cur = conn.cursor()
    cur.execute(
        "SELECT airmass, filtSkyBrightness, finSeeing, rawSeeing, visitExpTime, fiveSigmaDepth FROM ObsHistory WHERE obsHistID==%d"
        % (visit))
    rows = cur.fetchall()
    return rows[0]

<<<<<<< HEAD
def get_opsim_bkg(visit,db_file,band):
    skybrightness = get_airmass_raw_seeing(int(visit),db_file)[1]
    # We are going to compute the background counts given OpSim's sky-brightness
    mean_bkg = compute_sky_counts(skybrightness,band,1)
    median_bkg = mean_bkg # We assume that the background is completely homogeneous
    bkg_noise = np.sqrt(mean_bkg) # We assume Poisson noise
=======

def get_opsim_bkg(visit, db_file, band):
    skybrightness = get_airmass_raw_seeing(int(visit), db_file)[1]
    mean_bkg = compute_sky_counts(skybrightness, band, 1)
    median_bkg = mean_bkg
    bkg_noise = np.sqrt(mean_bkg)
>>>>>>> 060c5a59
    return mean_bkg, median_bkg, bkg_noise


class QuickBkgTest(BaseValidationTest):
    """
    Check of mean, median and standard deviation of the image background.
    We compare to expeted values by OpSim or imSim.
   
    Args:
    -----
     
    label (str): x-label for the validation plots
    visit (int): Visit numbr to analyze
    band (str): Filter/band to analyze
    bkg_validation_dataset (str): Name of the validation data to which compare, for now,
        only opsim is available.
    """

    def __init__(self, label, bkg_validation_dataset, visit, band, db_file, **kwargs):
        # pylint: disable=W0231
        self.validation_data = get_predicted_bkg(visit, bkg_validation_dataset, db_file, band)
        self.label = label
        self.visit = visit
        self.band = band
        self.bkg_validation_dataset = bkg_validation_dataset

    def post_process_plot(self, ax):
        ymin, ymax = ax[0].get_ylim()
        ax[0].plot(
            np.ones(3) * self.validation_data[0],
            np.linspace(ymin, ymax, 3),
            label='{}-Mean'.format(self.bkg_validation_dataset))
        ax[0].plot(
            np.ones(3) * self.validation_data[1],
            np.linspace(ymin, ymax, 3),
            label='{}-Median'.format(self.bkg_validation_dataset))
        ax[0].legend()
        ymin, ymax = ax[1].get_ylim()
        ax[1].plot(
            np.ones(3) * self.validation_data[2],
            np.linspace(ymin, ymax, 3),
            label='{}'.format(self.bkg_validation_dataset))
        ax[1].legend()

    def run_on_single_catalog(self, catalog_instance, catalog_name, output_dir):
        # Pass one focal plane and analyze sensor by sensor
        rafts = catalog_instance.focal_plane.rafts
        median_bkg = {}
        mean_bkg = {}
        bkg_noise = {}

        for rname, r in rafts.items():
            for sname, s in r.sensors.items():
                aux1, aux2, aux3 = compute_bkg(s.get_data())
                mean_bkg.update({'%s-%s' % (rname, sname): aux1})
                median_bkg.update({'%s-%s' % (rname, sname): aux2})
                bkg_noise.update({'%s-%s' % (rname, sname): aux3})

        fig, ax = plt.subplots(2, 1)
        ax[0].hist(list(mean_bkg.values()), histtype='step', label='Mean')
        ax[0].hist(list(median_bkg.values()), histtype='step', label='Median')
        ax[0].set_xlabel('{} [ADU]'.format(self.label))
        ax[0].set_ylabel('Number of sensors')
        ax[1].hist(list(bkg_noise.values()), histtype='step')
        ax[1].set_xlabel('{} noise [ADU]'.format(self.label))
<<<<<<< HEAD
        ax[1].set_ylabel('Number of sensors') 
        score = sum(median_bkg.values()) / len(median_bkg) / self.validation_data[0] - 1.
=======
        ax[1].set_ylabel('Number of sensors')
        score = np.mean(np.array(list(median_bkg.values()))) / self.validation_data[0] - 1.
>>>>>>> 060c5a59
        score = np.fabs(score)
        self.post_process_plot(ax)
        fig.savefig(os.path.join(output_dir, 'plot_png'))
        plt.close(fig)
        return TestResult(score, passed=score < 0.2)<|MERGE_RESOLUTION|>--- conflicted
+++ resolved
@@ -24,20 +24,10 @@
     bkg_noise: Background noise level
     """
     image = image.flatten()
-<<<<<<< HEAD
+
     q_low, q_high = np.percentile(image, [5, 95]) # This is kind of arbitrary but it works fine
     image = image[(image > q_low) & (image < q_high)] 
     return np.mean(image), np.median(image), np.std(image)
-=======
-    q95 = np.percentile(image, 95)  # This is kind of arbitrary but it works fine
-    q5 = np.percentile(image, 5)  # Same as above -> can be substituted by 10 and 90
-    mask = (image > q5) & (image < q95)
-    median_bkg = np.median(image[mask])
-    mean_bkg = np.mean(image[mask])
-    bkg_noise = np.std(image[mask])
-    return mean_bkg, median_bkg, bkg_noise
->>>>>>> 060c5a59
-
 
 def get_predicted_bkg(visit, validation_dataset, db_file, band):
     if validation_dataset.lower() == 'opsim':
@@ -79,23 +69,13 @@
     rows = cur.fetchall()
     return rows[0]
 
-<<<<<<< HEAD
 def get_opsim_bkg(visit,db_file,band):
     skybrightness = get_airmass_raw_seeing(int(visit),db_file)[1]
     # We are going to compute the background counts given OpSim's sky-brightness
     mean_bkg = compute_sky_counts(skybrightness,band,1)
     median_bkg = mean_bkg # We assume that the background is completely homogeneous
     bkg_noise = np.sqrt(mean_bkg) # We assume Poisson noise
-=======
-
-def get_opsim_bkg(visit, db_file, band):
-    skybrightness = get_airmass_raw_seeing(int(visit), db_file)[1]
-    mean_bkg = compute_sky_counts(skybrightness, band, 1)
-    median_bkg = mean_bkg
-    bkg_noise = np.sqrt(mean_bkg)
->>>>>>> 060c5a59
     return mean_bkg, median_bkg, bkg_noise
-
 
 class QuickBkgTest(BaseValidationTest):
     """
@@ -159,15 +139,10 @@
         ax[0].set_ylabel('Number of sensors')
         ax[1].hist(list(bkg_noise.values()), histtype='step')
         ax[1].set_xlabel('{} noise [ADU]'.format(self.label))
-<<<<<<< HEAD
         ax[1].set_ylabel('Number of sensors') 
         score = sum(median_bkg.values()) / len(median_bkg) / self.validation_data[0] - 1.
-=======
-        ax[1].set_ylabel('Number of sensors')
-        score = np.mean(np.array(list(median_bkg.values()))) / self.validation_data[0] - 1.
->>>>>>> 060c5a59
         score = np.fabs(score)
         self.post_process_plot(ax)
         fig.savefig(os.path.join(output_dir, 'plot_png'))
         plt.close(fig)
-        return TestResult(score, passed=score < 0.2)+        return TestResult(score, passed=score < 0.2)
