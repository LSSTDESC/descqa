--- conflicted
+++ resolved
@@ -2,7 +2,7 @@
 import os
 import numpy as np
 from GCR import GCRQuery
-from scipy import interpolate
+from scipy import interpolate 
 from scipy.stats import binned_statistic
 
 from .base import BaseValidationTest, TestResult
@@ -16,7 +16,7 @@
 def redshift2dist(cosmology):
     z = np.arange(0, 5.1, 0.5)
     comov_d = cosmology.comoving_distance(z).to('kpc').value
-    spl = interpolate.splrep(z, comov_d)
+    spl = interpolate.splrep(z, comov_d)   
     return spl
 
 
@@ -27,7 +27,6 @@
     _ARCSEC_TO_RADIAN = np.pi / 180. / 3600.
 
     def __init__(self, **kwargs):
-        #pylint: disable=W0231
         self.kwargs = kwargs
         self.observation = kwargs['observation']
         self.possible_mag_fields = kwargs['possible_mag_fields']
@@ -45,17 +44,18 @@
         self.xlim = [float(xlim.split()[0]), float(xlim.split()[1])]
         validation_filepath = os.path.join(self.data_dir, kwargs['data_filename'])
         self.validation_data = np.genfromtxt(validation_filepath)
-
+    
     @staticmethod
     def ConvertAbsMagLuminosity(AbsM, band):
         '''AbsM: absolute magnitude, band: filter'''
-        AbsM = np.asarray(AbsM)
-
-        bands = {'U':5.61, 'B':5.48, 'V':4.83, 'R':4.42, 'I':4.08,
-                 'J':3.64, 'H':3.32, 'K':3.28, 'g':5.33, 'r':4.67,
-                 'i':4.48, 'z':4.42, 'F300W':6.09, 'F450W':5.32, 'F555W':4.85,
-                 'F606W':4.66, 'F702W':4.32, 'F814W':4.15, 'CFHT_U':5.57,
-                 'CFHT_B':5.49, 'CFHT_V':4.81, 'CFHT_R':4.44, 'CFHT_I':4.06,
+        if type(AbsM) is list or type(AbsM) is np.ndarray:
+            AbsM = np.array(AbsM)
+
+        bands = {'U':5.61, 'B':5.48, 'V':4.83, 'R':4.42, 'I':4.08, 
+                 'J':3.64, 'H':3.32, 'K':3.28, 'g':5.33, 'r':4.67, 
+                 'i':4.48, 'z':4.42, 'F300W':6.09, 'F450W':5.32, 'F555W':4.85, 
+                 'F606W':4.66, 'F702W':4.32, 'F814W':4.15, 'CFHT_U':5.57, 
+                 'CFHT_B':5.49, 'CFHT_V':4.81, 'CFHT_R':4.44, 'CFHT_I':4.06, 
                  'NIRI_J':3.64, 'NIRI_H':3.33, 'NIRI_K':3.29}
 
         if band in bands.keys():
@@ -64,6 +64,7 @@
             raise ValueError('Filter not implemented')
 
         logL = (AbsSun - AbsM) / 2.5 #unit of sun
+        L = 10**logL
         return logL
 
     def run_on_single_catalog(self, catalog_instance, catalog_name, output_dir):
@@ -72,23 +73,17 @@
         '''
         # load catalog data
         spl = redshift2dist(catalog_instance.cosmology)
-
+        
         colnames = dict()
-        colnames['z'] = catalog_instance.first_available('redshift', 'redshift_true')
+        colnames['z'] = 'redshift'
         colnames['mag'] = catalog_instance.first_available(*self.possible_mag_fields)
         if self.observation == 'onecomp':
-            colnames['size'] = catalog_instance.first_available('size', 'size_true')
+            colnames['size'] = 'size_true'
         elif self.observation == 'twocomp':
-<<<<<<< HEAD
             colnames['size_bulge'] = 'size_bulge_true'
             colnames['size_disk'] = 'size_disk_true'
             colnames['bulge_to_total_ratio_i'] = 'bulge_to_total_ratio_i'
              
-=======
-            colnames['size_bulge'] = catalog_instance.first_available('size_bulge', 'size_bulge_true')
-            colnames['size_disk'] = catalog_instance.first_available('size_disk', 'size_disk_true')
-
->>>>>>> 67a1bf0e
         if not all(v for v in colnames.values()):
             return TestResult(skipped=True, summary='Missing requested quantities')
         #Check whether the columns are finite or not
@@ -102,7 +97,6 @@
         catalog_data = catalog_instance.get_quantities(list(colnames.values()), filters=filters)
         catalog_data = {k: catalog_data[v] for k, v in colnames.items()}
 
-<<<<<<< HEAD
 
         fig, axes = plt.subplots(self.fig_subplot_row, self.fig_subplot_col, figsize=(self.fig_subplot_col*4, self.fig_subplot_row*4), sharex=True, sharey=True)
 
@@ -119,9 +113,6 @@
         twocomp_sim_labels = [r'Sims:$R_B^{B/T > 0.5}$', r'Sims:$R_D^{B/T > 0.5}$', r'Sims:$R_B^{B/T < 0.5}$', r'Sims:$R_D^{B/T < 0.5}$']
         onecomp_labels = ['Simulation', 'Validation']
 
-=======
-        fig, axes = plt.subplots(2, 3, figsize=(9, 6), sharex=True, sharey=True)
->>>>>>> 67a1bf0e
         try:
             col = 0
             row = 0
@@ -138,12 +129,8 @@
 
                 catalog_data_this = GCRQuery(*filters).filter(catalog_data)
                 if len(catalog_data_this['z']) == 0:
-<<<<<<< HEAD
                     continue 
 
-=======
-                    continue
->>>>>>> 67a1bf0e
                 z_mean = (z_bin['z_max'] + z_bin['z_min']) / 2.
                 output_filepath = os.path.join(output_dir, self.output_filename_template.format(z_bin['z_min'], z_bin['z_max']))
                 colors = plt.cm.jet(np.linspace(0.2, 1, 4))[::-1]
@@ -163,15 +150,12 @@
 
                     validation_this = self.validation_data[(self.validation_data[:,0] < z_mean + 0.25) & (self.validation_data[:,0] > z_mean - 0.25)]
 
-<<<<<<< HEAD
                     ax.semilogy(validation_this[:,1], 10**validation_this[:, 2], label=onecomp_labels[1])#, label=self.label_template.format(z_bin['z_min'], z_bin['z_max']))
-=======
-                    ax.semilogy(validation_this[:,1], 10**validation_this[:,2], label=self.label_template.format(z_bin['z_min'], z_bin['z_max']))
->>>>>>> 67a1bf0e
                     ax.fill_between(validation_this[:,1], 10**validation_this[:,3], 10**validation_this[:,4], lw=0, alpha=0.2)
                     ax.errorbar(default_L_bins, binned_size_kpc, binned_size_kpc_err, marker='o', ms=9, ls='', label=onecomp_labels[0])
                     onecomp_labels = ['', '']
                     ax.set_ylim(ylim)
+                    #ob = mpl.offsetbox.AnchoredText(self.label_template.format(z_bin['z_min'], z_bin['z_max']), loc=1, frameon=False)
                     ax.add_artist(ob)
 
                 elif self.observation == 'twocomp':
@@ -198,7 +182,6 @@
 
                     validation_this = self.validation_data[(self.validation_data[:,0] < z_mean + 0.25) & (self.validation_data[:,0] > z_mean - 0.25)]
 
-<<<<<<< HEAD
                     ax2.semilogy(validation_this[:,1], validation_this[:, 2], label=twocomp_labels[0], color=colors[0])
                     ax2.fill_between(validation_this[:,1], validation_this[:, 2] + validation_this[:,3], validation_this[:, 2] - validation_this[:,3], lw=0, alpha=0.2, facecolor=colors[0])
                     ax2.semilogy(validation_this[:,1], validation_this[:, 4], label=twocomp_labels[1], color=colors[1])
@@ -212,13 +195,6 @@
                     ax.set_ylim(ylim)
                     ax2.set_ylim(ylim)
                     ax2.set_xlim(self.xlim)
-=======
-                    ax.text(11, 0.3, self.label_template.format(z_bin['z_min'], z_bin['z_max']))
-                    ax.semilogy(validation_this[:,1], validation_this[:,2], label='Bulge', color=colors[0])
-                    ax.fill_between(validation_this[:,1], validation_this[:,2] + validation_this[:,4], validation_this[:,2] - validation_this[:,4], lw=0, alpha=0.2, facecolor=colors[0])
-                    ax.semilogy(validation_this[:,1] + 0.2, validation_this[:,3], label='Disk', color=colors[1])
-                    ax.fill_between(validation_this[:,1] + 0.2, validation_this[:,3] + validation_this[:,5], validation_this[:,3] - validation_this[:,5], lw=0, alpha=0.2, facecolor=colors[1])
->>>>>>> 67a1bf0e
 
                     ax.set_yscale('log', nonposy='clip')
                     ax2.set_yscale('log', nonposy='clip')
@@ -229,6 +205,7 @@
                     ax2.tick_params(direction='in', which='both')
                     ax2.legend(loc=3, ncol=2, fontsize=10)
 
+                    #ob = mpl.offsetbox.AnchoredText(self.label_template.format(z_bin['z_min'], z_bin['z_max']), loc=1, frameon=False)
                     ax2.add_artist(ob)
 
                 del catalog_data_this
@@ -256,6 +233,6 @@
         finally:
             fig.savefig(os.path.join(output_dir, '{:s}.png'.format(self.test_name)), bbox_inches='tight')
             plt.close(fig)
-
+        
         #TODO: calculate summary statistics
-        return TestResult(inspect_only=True)+        return TestResult(0, passed=True)