--- conflicted
+++ resolved
@@ -27,15 +27,13 @@
 fig_xlabel: '$(L/L_{\odot})_{I}$'
 fig_ylabel: '$\log_{10}(R_e)$ (kpc)'
 
-<<<<<<< HEAD
 fig_subplot_row: 1
 fig_subplot_col: 3
 
 xlim: [9, 12]
 suptitle: '$M_I$'
-=======
+
 chisq_max: 1.2
->>>>>>> 317aa210
 
 description: |
   Compare evolution of bulge and disk sizes as a function of i-band magnitude of LSST and redshift and comparing to Mandelbaum et al (2015) HST COSMOS F814W observations