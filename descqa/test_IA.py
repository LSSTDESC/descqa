--- conflicted
+++ resolved
@@ -53,7 +53,7 @@
         return r, wp2, wp2_filt, xi, xi_filt, wp0
 
 
-    def add_thoery_line(self, ax):
+    def add_theory_line(self, ax):
         # get matter power spectrum
         # right now, just pulling from a file
         # could be replaced
@@ -81,15 +81,10 @@
         wgplus *= amplitude
 
         ax.loglog(r, wgplus)
-<<<<<<< HEAD
 		ax.set_xlim([0.1, 200])
-        fig.savefig(os.join(output_dir, 'wgplus.png'))
-=======
-
 
     def conclude_test(self, output_dir):
         fig, ax = plt.subplots()
-        self.add_thoery_line(ax)
+        self.add_theory_line(ax)
         fig.savefig(os.path.join(output_dir, 'wgplus.png'))
->>>>>>> 332a6471
         plt.close(fig)