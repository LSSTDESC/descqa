#!/usr/bin/env python
"""
DESCQA: LSST DESC QA Framework for mock galaxy catalogs
Copyright (c) 2018 LSST DESC
http://opensource.org/licenses/MIT
"""

import os
from setuptools import setup

with open(os.path.join(os.path.dirname(__file__), 'descqa', 'version.py')) as f:
    exec(f.read()) #pylint: disable=W0122

setup(
    name='descqa',
    version=__version__, #pylint: disable=E0602
    description='DESCQA: LSST DESC QA Framework for mock galaxy catalogs',
    url='https://github.com/LSSTDESC/descqa',
    author='LSST DESC',
    maintainer='Yao-Yuan Mao',
    maintainer_email='yymao.astro@gmail.com',
    license='MIT',
    classifiers=[
        'Intended Audience :: Developers',
        'Intended Audience :: Science/Research',
        'License :: OSI Approved :: MIT License',
        'Programming Language :: Python :: 3.6',
    ],
    keywords='DESCQA',
    packages=['descqa'],
    install_requires=['future', 'pyyaml', 'jinja2'],
    extras_require={
<<<<<<< HEAD
        'full': ['numpy', 'scipy', 'matplotlib', 'GCR>=0.6.2', 'healpy', 'treecorr', 'camb', 'scikit-learn', 'CatalogMatcher', 'kmeans_radec==0.1'],
=======
        'full': ['numpy', 'scipy', 'matplotlib', 'GCR>=0.8.7', 'healpy', 'treecorr', 'camb', 'scikit-learn', 'CatalogMatcher'],
>>>>>>> 4b65ed5d
    },
    dependency_links=[
        'https://github.com/LSSTDESC/CatalogMatcher/archive/master.zip#egg=CatalogMatcher-0.1.0.dev',
        'https://github.com/esheldon/kmeans_radec/archive/master.zip#egg=kmeans_radec-0.1',
    ],
    package_data={'descqa': ['configs/*.yaml', 'data/*']},
)<|MERGE_RESOLUTION|>--- conflicted
+++ resolved
@@ -30,11 +30,7 @@
     packages=['descqa'],
     install_requires=['future', 'pyyaml', 'jinja2'],
     extras_require={
-<<<<<<< HEAD
-        'full': ['numpy', 'scipy', 'matplotlib', 'GCR>=0.6.2', 'healpy', 'treecorr', 'camb', 'scikit-learn', 'CatalogMatcher', 'kmeans_radec==0.1'],
-=======
-        'full': ['numpy', 'scipy', 'matplotlib', 'GCR>=0.8.7', 'healpy', 'treecorr', 'camb', 'scikit-learn', 'CatalogMatcher'],
->>>>>>> 4b65ed5d
+        'full': ['numpy', 'scipy', 'matplotlib', 'GCR>=0.8.7', 'healpy', 'treecorr', 'camb', 'scikit-learn', 'CatalogMatcher', 'kmeans_radec==0.1'],
     },
     dependency_links=[
         'https://github.com/LSSTDESC/CatalogMatcher/archive/master.zip#egg=CatalogMatcher-0.1.0.dev',
