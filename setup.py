#!/usr/bin/env python
"""
DESCQA: LSST DESC QA Framework for mock galaxy catalogs
Copyright (c) 2018 LSST DESC
http://opensource.org/licenses/MIT
"""

import os
from setuptools import setup

with open(os.path.join(os.path.dirname(__file__), 'descqa', 'version.py')) as f:
    exec(f.read()) #pylint: disable=W0122

setup(
    name='descqa',
    version=__version__, #pylint: disable=E0602
    description='DESCQA: LSST DESC QA Framework for mock galaxy catalogs',
    url='https://github.com/LSSTDESC/descqa',
    author='LSST DESC',
    maintainer='Yao-Yuan Mao',
    maintainer_email='yymao.astro@gmail.com',
    license='MIT',
    classifiers=[
        'Intended Audience :: Developers',
        'Intended Audience :: Science/Research',
        'License :: OSI Approved :: MIT License',
        'Programming Language :: Python :: 3.6',
    ],
    keywords='DESCQA',
    packages=['descqa'],
    install_requires=['future', 'pyyaml', 'jinja2'],
    extras_require={
<<<<<<< HEAD
        'full': ['numpy', 'scipy', 'matplotlib', 'GCR>=0.8.7', 'healpy', 'treecorr', 'camb', 'scikit-learn', 'pandas', 'astropy','POT','numba',
                 'CatalogMatcher @ https://github.com/LSSTDESC/CatalogMatcher/archive/master.zip',
                 'kmeans_radec @ https://github.com/esheldon/kmeans_radec/archive/master.zip#egg=kmeans_radec-0.1',],
=======
        'full': ['numpy', 'scipy', 'matplotlib', 'GCR>=0.8.7', 'healpy', 'treecorr', 'camb', 'scikit-learn', 'pandas', 'astropy', 'POT', 'numba',
                 'pyccl', 'CatalogMatcher @ https://github.com/LSSTDESC/CatalogMatcher/archive/master.zip'],
>>>>>>> 9a99be2f
    },
    package_data={'descqa': ['configs/*.yaml', 'data/*']},
)<|MERGE_RESOLUTION|>--- conflicted
+++ resolved
@@ -30,14 +30,12 @@
     packages=['descqa'],
     install_requires=['future', 'pyyaml', 'jinja2'],
     extras_require={
-<<<<<<< HEAD
-        'full': ['numpy', 'scipy', 'matplotlib', 'GCR>=0.8.7', 'healpy', 'treecorr', 'camb', 'scikit-learn', 'pandas', 'astropy','POT','numba',
-                 'CatalogMatcher @ https://github.com/LSSTDESC/CatalogMatcher/archive/master.zip',
-                 'kmeans_radec @ https://github.com/esheldon/kmeans_radec/archive/master.zip#egg=kmeans_radec-0.1',],
-=======
-        'full': ['numpy', 'scipy', 'matplotlib', 'GCR>=0.8.7', 'healpy', 'treecorr', 'camb', 'scikit-learn', 'pandas', 'astropy', 'POT', 'numba',
-                 'pyccl', 'CatalogMatcher @ https://github.com/LSSTDESC/CatalogMatcher/archive/master.zip'],
->>>>>>> 9a99be2f
+        'full': [
+          'numpy', 'scipy', 'matplotlib', 'pandas', 'astropy', 'scikit-learn', 'numba', 
+          'GCR>=0.8.7', 'healpy', 'treecorr', 'camb', 'POT', 'pyccl', 
+          'CatalogMatcher @ https://github.com/LSSTDESC/CatalogMatcher/archive/master.zip',
+          'kmeans_radec @ https://github.com/esheldon/kmeans_radec/archive/master.zip#egg=kmeans_radec-0.1',
+        ],
     },
     package_data={'descqa': ['configs/*.yaml', 'data/*']},
 )